#! /usr/bin/env python
#
# Network scheme-setting tool, version 1.4.
# Copyright 2010-2012 by Akkana Peck akkana@shallowsky.com
# ... share and enjoy under the GPLv2 or (at your option) later.
#

import sys, os
import pwd
import subprocess
import signal
import re
import shutil
import tempfile
import time
from ConfigParser import ConfigParser

import netutils

# Get the homedir for the user running this script.
# Unfortunately, if it's run under sudo, ~ and $HOME may expand to root
# rather than to the actual user. This is a configurable sudo option
# and varies randomly among distros.
def homedirfile(fname) :
    sudo_user = os.getenv("SUDO_USER")
    if sudo_user :
        home = os.path.expanduser("~" + sudo_user)
    else :
        home = os.path.expanduser("~")
    if fname :
        return os.path.join(home, fname)
    else :
        return home

class NetScheme :
    """A network scheme, either wired or wireless.
       encryption=None means wired;
       wireless schemes will have encryption in ( "open", "wep", "wpa" )
       The other arguments should be self-explanatory.
    """
    def __init__(self, name, dhcp=True,
                 ip='', netmask='', broadcast='', gateway='',
                 encryption='', essid='', key='', dns_servers='') :
        self.name = name
        self.essid = essid
        self.dhcp = dhcp
        self.ip = ip
        self.netmask = netmask
        self.broadcast = broadcast
        self.gateway = gateway
        if encryption :
            self.encryption = encryption.lower()
        else :
            self.encryption = None
        self.key = key
        if not dns_servers or dns_servers == '' or \
                (len(dns_servers) == 1 and dns_servers[0] == '') :
            self.dns_servers = None
        else :
            self.dns_servers = dns_servers
        self.interface = None

        # Sanity check: if there's an essid then encryption should be set
        if self.essid and not self.encryption :
            self.encryption = "open"

    def __repr__(self) :
        s = "[%s]\n" % (self.name)
        if self.dhcp :
            s += "dhcp = true\n"
        else :
            s += "dhcp = false\n"
        if self.essid :
            s += "essid = %s\n" % (self.essid)
        if self.ip :
            s += "ip = %s\n" % (self.ip)
        if self.netmask :
            s += "netmask = %s\n" % (self.netmask)
        if self.broadcast :
            s += "broadcast = %s\n" % (self.broadcast)
        if self.gateway :
            s += "gateway = %s\n" % (self.gateway)
        if self.encryption :
            s += "encryption = %s\n" % (self.encryption)
        if self.key :
            s += "key = %s\n" % (self.key)
        if self.dns_servers :
            s += "dns_servers = %s\n" % (self.dns_servers)
            # XXX Probably need to print the [ list ]
        # Don't save the interface, but the user might change it:
        #if self.interface :
        #    s += "interface = %s" % (self.interface)
        #s += "\n"

        return s

    def dump(self, filename=None) :
        print 'dump(', filename, ')'
        if filename == None :
            filename = homedirfile(".netscheme")
            print "Appending new scheme to", filename
        print "Trying to append to", filename
        fp = open(filename, "a")
        print >>fp, self
        fp.close()

    def set_scheme_debian(self, iface, add) :
        """Update /etc/network/interfaces with info for the current scheme"""

        if not add :
            # First take down any currently up interfaces,
            # or ifup will fail later
            up_ifaces = netutils.get_interfaces(True)
            for i in up_ifaces :
                print "Taking", i, "down with ifdown"
                i.ifconfig_down()
                subprocess.call(["ifdown", i.name])

        if add :
            mode = "a"
        else :
            mode = "w"
        fp = open("/etc/network/interfaces", mode)

        # If we're making a new /etc/network/interfaces,
        # make sure it includes loopback:
        if not add :
            print >>fp, """auto lo
iface lo inet loopback"""

        # Write the entry for the new interface
        print >>fp, """
auto %s""" % (iface.name)
        if self.dhcp :
            print >>fp, "iface %s inet dhcp" % (iface.name)
        else :
            print >>fp, "iface %s inet static" % (iface.name)
            if self.ip :
                print >>fp, "address", self.ip
            if self.netmask :
                print >>fp, "netmask", self.netmask
            if self.broadcast :
                print >>fp, "broadcast", self.broadcast
            if self.gateway :
                print >>fp, "gateway", self.gateway

        print "Encryption:", self.encryption
        if self.encryption == "wpa" or self.encryption == "wpa2" :
            if self.essid :
                print >>fp, "wpa-ssid", self.essid
            if self.key :
                print >>fp, "wpa-psk", self.key

        else :
            if self.essid :
                print >>fp, "wireless-essid", self.essid
            if self.key :
                print >>fp, "wireless-key", self.key

        fp.close()
        # Now we have /etc/network/interfaces.

    def set_scheme_manual(self, iface, add) :
        """Update /etc/network/interfaces with info for the current scheme"""

        if not add :
            netutils.ifdown_all()

        iface.ifconfig_up()

        if not iface.wireless :
            print "It's not wireless"
            pass
        elif self.encryption == "wep" or self.encryption == "open" :
            # iwconfig doesn't work reliably on some systems unless you 
            # specify the MAC address of the accesspoint.
            # However, this code isn't working on Pangolin, not sure why,
            # so don't require it.
            accesspoint = None
            if self.essid != '' :
                aplist = netutils.get_accesspoints()
                for ap in aplist :
                    if ap.essid == self.essid :
                        accesspoint = ap
                # if accesspoint == None :
                #     print "No accesspoint matching '%s' -- giving up" \
                #         % (self.essid)
                #     sys.exit(1)

            iwargs = ["iwconfig", iface.name ]
            if self.essid :
                iwargs.append("essid")
                iwargs.append(self.essid)
            iwargs.append("mode")
            iwargs.append("managed")
<<<<<<< HEAD
            # Specifying accesspoint MAC sometimes causes more trouble
            # than it solves, at sites with multiple APs.
            # See if things work better without it:
            #if accesspoint and accesspoint.address :
            #    iwargs.append("ap")
            #    iwargs.append(accesspoint.address)
            #    #iwargs.append('00:05:9e:80:36:69')
=======
            # Don't specify the AP -- that can cause us to get bound
            # to a bad AP just because it happened to be listed first.
            # if accesspoint and accesspoint.address :
            #     iwargs.append("ap")
            #     iwargs.append(accesspoint.address)
>>>>>>> 5fe63d07
            if self.key :
                iwargs.append("key")
                iwargs.append(self.key)
            else :
                iwargs.append("key")
                iwargs.append("off")
                #iwargs.append("enc")
                #iwargs.append("off")
                iwargs.append("channel")
                iwargs.append("auto")
            print "========= Calling", iwargs
            subprocess.call(iwargs)

            print "Called iwconfig: now it says"
            os.system("iwconfig")

        elif self.encryption.startswith("wpa") :
            tempfp = tempfile.NamedTemporaryFile(prefix="wpasup",
                                                 delete=False)
            tempname = tempfp.name
            print "tempname =", tempname
            print "ssid", self.essid, "key", self.key
            print >>tempfp, """network={
ssid="%s"
scan_ssid=1
key_mgmt=WPA-PSK
psk="%s"
}""" % (self.essid, self.key)
            tempfp.close()
            print "Calling wpa_supplicant -Dwext -i", iface.name, "-c", tempname
            subprocess.Popen(["wpa_supplicant", "wpa_supplicant",
                              "-Dwext", "-i", iface.name, "-c", tempname])
            # Is 1 second long enough for wpa_supplicant to open the file?
            # 2 might be safer. What a drag.
            # Or maybe we shouldn't unlink it at all.
            #time.sleep(2)
            #os.unlink(tempname)

        # Wait for a connection:
        while iface.wireless :
            bound = None
            ap = None
            proc = subprocess.Popen(["iwconfig", iface.name],
                                    stdout=subprocess.PIPE)
            lines = proc.communicate()[0].split('\n')
            essidpos = lines[0].find('ESSID:')
            if essidpos >= 0 :
                bound = lines[0][essidpos+6:].strip().strip('"')
                  # strip leading/trailing spaces first, then double quotes

            if bound == self.essid :
                for line in lines[1:] :
                    appos = line.find('Access Point:')
                    if appos >= 0 :
                        ap = line[appos+13:].strip()
                        break

            if bound and (bound == self.essid) \
                    and ap and (not ap.startswith('Not-Associated')) :
                print "We made it! Bound to", self.essid
                break

            print "Not bound to %s yet: '%s, %s'" % (self.essid, bound, ap)
            time.sleep(2)

        if self.dhcp :
            print "Getting dhcp"
            try :
                subprocess.check_call(["dhcpcd", "-G", "-C", "resolv.conf",
                                       iface.name])
            #except subprocess.CalledProcessError, e :
            except Exception, e :
                print "Couldn't run dhcpcd; trying dhclient"
                try :
                    subprocess.call(["dhclient", "-v", iface.name])
                except Exception, e :
                    print "DHCP failed, error", e.returncode
                    iface.ifconfig_down()

        else :
            if not self.ip :
                print "Eek -- you need either dhcp or an IP address"
            ifcargs = ["ifconfig", iface.name, self.ip]
            if self.netmask :
                ifcargs.append("netmask")
                ifcargs.append(self.netmask)
            if self.broadcast :
                ifcargs.append("broadcast")
                ifcargs.append(self.broadcast)
            subprocess.call(ifcargs)
            if self.gateway :
                r = netutils.Route("default", self.gateway, iface.name)
                r.add()
                #subprocess.call(["route", "add", "default", "gw",
                #                 self.gateway])

    def set_scheme(self, add=False) :
        """Make this scheme active on the current machine.
        """

        # Figure out what interface we'll be using:
        iface = None
        all = netutils.get_interfaces()
        # Find the first wireless interface if the scheme is wireless,
        # else the first wired.
        for i in all :
            print "Trying interface", i.name
            if i.wireless: print i.name, "is wireless"
            # The clause from hell. What this does is:
            # - If the scheme has an encryption setting (including "open")
            #   then it's a wireless scheme and needs a wireless interface.
            # - In addition, whether it's wired or wireless, if add is true
            #   then we're trying to add an additional interface, so we
            #   can't use any interface that's already up.
            if ((self.encryption and i.wireless) or \
                    (not self.encryption and not i.wireless)) \
                    and (not add or not i.up) :
                iface = i
                break
        if not iface :
            print "Couldn't find an interface to set the scheme"
            return
        print "Using interface", iface

        # Are we on debian?
        is_deb = is_debian()
        if is_deb :
            print "Using Debian-style networking"
            self.set_scheme_debian(iface, add)
        else :
            print "Using standard (non-Debian) network commands"
            self.set_scheme_manual(iface, add)

        # Either way, update resolv.conf if applicable
        if self.dns_servers and len(self.dns_servers) > 0 :
            if (add) :
                print "Warning: new DNS settings may override old ones"
                print "DNS servers:", self.dns_servers, len(self.dns_servers)
            fp = open("/etc/resolv.conf", "w")
            for serv in self.dns_servers :
                print >>fp, "nameserver", serv
            fp.close()

        # If we're adding a new wireless interface to a working wired,
        # setup, dhclient will be happy to overwrite the existing working
        # resolv.conf with something new that's probably worse.
        # It also overwrites routing, but it's not clear
        # if there's anything we can do about that.
        # So try to keep it from writing.
        # XXX Ugh! This is awful -- is there a real solution?
        # Happily, dhcpcd actually allows control over this!
        # elif add :
        #     print "**** Trying to make resolv.conf unwritable"
        #     os.chmod("/etc/resolv.conf", 0444)
        #     os.system("chattr +i /etc/resolv.conf")
        #     #print >>fp, "pre-up chmod 444 /etc/resolv.conf"
        #     #print >>fp, "pre-up chattr +i /etc/resolv.conf"
        #     pass

        # Mark the interface up (and call ifup too, if applicable)
        subprocess.call(["ifconfig", iface.name, "up"])

        # This somehow ends up being the second time it's called.
        # So don't do that!
        if is_deb :
            # At one point I thought it was a good idea to call ifup
            # explicitly. But at least with some cards, ifup associates
            # with the accesspoint and calls DHCP -- all of which is
            # about to be done again from service networking restart.
            # And calling it the second time can fail (e.g. for Broadcom
            # BCM4313 where the driver needs to be reloaded before
            # each association).
            #subprocess.call(["ifup", iface.name])
            subprocess.call(["service", "networking", "restart"])

        # Try to make the routing tables sane:
        # in particular, if more than one interface is up, make sure
        # there's no wifi default route blocking on on a wired interface.
        up_ifaces = netutils.get_interfaces(True)
        print "Up interfaces now:", up_ifaces
        if len(up_ifaces) > 0 :
            rt = netutils.Route.read_route_table()
            print "Route table:", rt
            defaults = []
            for r in rt :
                if r.dest == 'default' or r.dest == '0.0.0.0' :
                    defaults.append(r)
                    print "Default route:", r
            print "============"
            if len(defaults) > 1 :
                wired_route = None
                # Find the first wired route
                for r in defaults :
                    for iface in up_ifaces :
                        if r.iface == iface.name and not iface.wireless :
                            wired_route = r
                            print "  Wired route:", r
                            break
                if wired_route :
                    print "Using default route", wired_route
                    for r in defaults :
                        if r != wired_route :
                            print "Deleting route", r
                            r.delete()
        # if add :
        #     print "**** Making resolv.conf writable again"
        #     os.system("chattr -i /etc/resolv.conf")
        #     os.chmod("/etc/resolv.conf", 0644)
        #     #print >>fp, "post-up chmod 644 /etc/resolv.conf"
        #     #print >>fp, "post-up chattr -i /etc/resolv.conf"

def is_debian() :
    # Strangely, the current status is that non-Debian networking
    # works better on Debian Squeeze, but doesn't work at all on
    # Ubuntu Pangolin. So on Ubuntu, we use debian, but on debian, we don't.
    try :
        lsb = open("/etc/lsb-release")
        print "Opened lsb-release"
        is_ubuntu = False
        release = 0
        for line in lsb :
            if line.startswith('DISTRIB_ID=Ubuntu') :
                is_ubuntu = True
            # elif line.startswith('DISTRIB_RELEASE=') :
            #     release = float(line[16:])
        lsb.close()
        if is_ubuntu :
            print "Using Debian-style networking"
        else :
            print "Using standard networking, not Debian"
        return is_ubuntu
    except :
        print "Problem reading lsb-release, not debian"
        return False

    # We should never get here.
    return os.access("/etc/network/interfaces", os.R_OK)

def print_current_scheme() :
    ifaces = netutils.get_interfaces()
    for iface in ifaces :
        if not iface.up :
            continue

        print iface.name, ":",

        matchscheme = None
        for scheme in Schemes :
            if iface.wireless and iface.essid == scheme.essid :
                matchscheme = scheme
                break
            elif not iface.wireless and iface.ip == scheme.ip :
                matchscheme = scheme
                break
        if matchscheme :
            print "Netscheme", scheme.name
        else :
            print "(no netscheme found)"

        if iface.wireless :
            if iface.essid :
                print "  ESSID:", iface.essid
        if iface.ip :
            if matchscheme and matchscheme.dhcp :
                print "  IP:", iface.ip, "(dhcp)"
            else :
                print "  IP:", iface.ip

def list_accesspoints(maxap=20) :
    aplist = netutils.get_accesspoints()

    # Sort the list be ap.quality
    aplist.sort(cmp=lambda x,y: cmp(y.quality, x.quality))

    print "Visible access points:"
    for ap in aplist :
        # Show mode if it's anything but Master -- e.g. Ad-hoc
        mode = ''
        if ap.mode != 'Master' :
            mode = ' (' + ap.mode + ')'
        print "%-22s : %-10s %-10s %s" % (ap.essid,
                                          ap.encryption,
                                          mode, ap.quality)
        continue

def list_schemes() :
    for scheme in Schemes :
        print scheme.name

def reset_current_scheme() :
    # If we're using Debian networking, just reset whatever's
    # currently in /etc/network/interfaces.
    # However, that's a no-op in Ubuntu Pangolin (sigh!),
    # which currently is the only place we're actually using debian-style.
    if False and is_debian() :
        subprocess.call(["service", "networking", "restart"])
        return

    # If not debian, reset the current scheme if there is one.
    sudo_user = os.getenv("SUDO_USER")
    cur_scheme_file = os.path.expanduser('~' + sudo_user
                                         + '/.config/netscheme/current')
    if not os.access(cur_scheme_file, os.R_OK) :
        print "No current netscheme"
        return

    fp = open(cur_scheme_file)
    schemename = fp.readline().strip()
    print "Resetting persistent scheme", schemename
    find_and_set_scheme(schemename, add=False, make_persistent=False)

def find_and_set_scheme(newscheme, add=False, make_persistent=False) :
    for scheme in Schemes :
        if scheme.name != newscheme :
            continue

        # Found it; scheme is a NetScheme object.
        scheme.set_scheme(add)

        sudo_user = os.getenv("SUDO_USER")
        config_dir = os.path.expanduser('~' + sudo_user + '/.config')
        # if sudo_user isn't set, this will be ~/.config
        netscheme_dir = os.path.join(config_dir, "netscheme")
        current_file = os.path.join(netscheme_dir, "current")

        # If specified, make this the default scheme, used for netscheme -r
        if make_persistent :
            if os.path.exists(current_file) :
                # If the file is already there, assume it has the right
                # ownership, and just rewrite the contents:
                fp = open(current_file, "w")
            else :
                # If the file, or its two parent directories, don't exist,
                # we have to create them, then chown them to the user
                # (since we're running as root).
                # Amazingly, there's no way under sudo python to get the
                # real UID. But we can get the logged-in username,
                # then get the UID from that:
                if sudo_user :
                    pw = pwd.getpwnam(sudo_user)
                    uid = pw.pw_uid
                    print "Pre-sudo UID is", uid
                else :
                    uid = os.getuid()

                if not os.path.exists(config_dir) :
                    os.mkdir(config_dir)
                    os.chown(config_dir, uid, -1)
                if not os.path.exists(netscheme_dir) :
                    os.mkdir(netscheme_dir)
                    os.chown(netscheme_dir, uid, -1)
                fp = open(current_file, "w")
                os.chown(current_file, uid, -1)

            print >>fp, scheme.name
            fp.close()

        # Otherwise, if there's a default scheme and it's different
        # from the one we're switching to, clear it.
        elif os.access(current_file, os.R_OK & os.W_OK) :
            fp = open(current_file)
            filescheme = fp.readline().strip()
            fp.close()
            if filescheme != newscheme :
                print "Removing persistent file", current_file
                os.remove(current_file)

        return

    # XXX TO DO: use python soundex module if available
    # to see if there's a similarly named scheme --
    # for instance, "Coffee Bean" instead of "coffeebean".

    print "No scheme named", newscheme

    aplist = netutils.get_accesspoints()
    for ap in aplist :
        if ap.essid == newscheme :
            ans = raw_input("Use it anyway? (Y/n) ")
            if ans != 'y' and ans != 'Y' and ans != '':
                sys.exit(1)

            # Get the key, if relevant:
            if ap.encryption and ap.encryption != "open" :
                key = raw_input("Password: ")
            else :
                key = ''

            # Use the scheme
            scheme = NetScheme(ap.essid, True, encryption=ap.encryption,
                               essid=ap.essid, key=key)
            if ap.interface :
                scheme.interface = ap.interface
            scheme.set_scheme()

            ans = raw_input("Save this scheme for later? (y/N) ")
            if ans == 'y' or ans == 'Y' :
                scheme.dump()

            return

#
# A couple of default schemes:
#
Schemes = [
    NetScheme("dhcp", True, encryption=None),    # wired
    NetScheme("wifi", True, encryption='open'),  # wireless
    ]

# main
if __name__ == "__main__" :
    # Outer try clause to handle keyboard interrupts and not show
    # the user a nasty Python stack trace. Using signal.signal to
    # catch SIGINT doesn't work, perhaps because of the subprocesses
    # we need to call?
    try :
        from optparse import OptionParser
        usage = """Usage: %prog [-c [-s]] [scheme] | -l | -a | -r
    %prog changes your network (wi-fi) settings in /etc/network/interfaces.
    You can make named schemes, like "home" or "work", matching places you
    go frequently, or just make temporary schemes for places you visit briefly.
    """
        versionstr = "%prog 0.6: Set wireless network schemes.\n\
    Copyright 2010 by Akkana Peck; share and enjoy under the GPL v.2 or later."
        parser = OptionParser(usage=usage, version=versionstr)
        parser.add_option("-l", "--list",
                          action="store_true", dest="list_schemes",
                          default=False,
                          help="List the known schemes")
        parser.add_option("-a", "--accesspoints",
                          action="store_true", dest="list_accesspoints",
                          default=False,
                          help="List available accesspoints")
        parser.add_option("-r", "--reset",
                          action="store_true", dest="reset_current_scheme",
                          default=False,
                          help="Reset the connection without changing scheme")
        parser.add_option("-p", "--persistent",
                          action="store_true", dest="make_persistent",
                          default=False,
                          help="Make this scheme persistent (used in netscheme -r)")
        parser.add_option("-m", "--multi",
                          action="store_true", dest="multi",
                          default=False,
                          help="Multiple interfaces: add a new interface without bringing down current one")
        parser.add_option("-s", "--save",
                          action="store_true", dest="save_new_scheme",
                          default=False,
                          help="Reset the connection without changing scheme")
        # parser.add_option("-c", "--create", metavar="new-SSID",
        #                   action="store", dest="newscheme",
        #                   help="Create a new scheme (temporary unless -s is also set)")
        (options, args) = parser.parse_args()

        # Read in a list of NetSchemes from the config file
        config = ConfigParser({'dhcp':False, 'ip':'',
                               'netmask':'', 'broadcast':'', 'gateway':'',
                               'encryption':'', 'essid':'', 'key':'',
                               'interface':'', 'dns_servers':''})

        configfile = homedirfile(".netscheme")

        config.read(configfile)
        #print "Reading from config", configfile
        for scheme in config.sections() :
            newscheme = NetScheme(name = scheme,
                                  dhcp = config.getboolean(scheme, 'dhcp'),
                                  ip = config.get(scheme, 'ip'),
                                  netmask = config.get(scheme, 'netmask'),
                                  broadcast = config.get(scheme, 'broadcast'),
                                  gateway = config.get(scheme, 'gateway'),
                                  encryption = config.get(scheme,
                                                          'encryption'),
                                  essid = config.get(scheme, 'essid'),
                                  key = config.get(scheme, 'key'),
                                  dns_servers = config.get(scheme,
                                                           'dns_servers') \
                                                                 .split(','))
            newscheme.interface = config.get(scheme, 'interface')
            Schemes.append(newscheme)

        # Schemes are read, options are read, time to do stuff.
        if (options.list_schemes) :
            list_schemes()
        elif (options.list_accesspoints) :
            list_accesspoints()
        elif (options.reset_current_scheme) :
            reset_current_scheme()
        elif len(args) < 1 :
            #print parser.usage
            print_current_scheme()
        else :
            find_and_set_scheme(args[0], options.multi,
                                make_persistent=options.make_persistent)
    except KeyboardInterrupt :
        print "Interrupt"<|MERGE_RESOLUTION|>--- conflicted
+++ resolved
@@ -193,21 +193,11 @@
                 iwargs.append(self.essid)
             iwargs.append("mode")
             iwargs.append("managed")
-<<<<<<< HEAD
-            # Specifying accesspoint MAC sometimes causes more trouble
-            # than it solves, at sites with multiple APs.
-            # See if things work better without it:
-            #if accesspoint and accesspoint.address :
-            #    iwargs.append("ap")
-            #    iwargs.append(accesspoint.address)
-            #    #iwargs.append('00:05:9e:80:36:69')
-=======
             # Don't specify the AP -- that can cause us to get bound
             # to a bad AP just because it happened to be listed first.
             # if accesspoint and accesspoint.address :
             #     iwargs.append("ap")
             #     iwargs.append(accesspoint.address)
->>>>>>> 5fe63d07
             if self.key :
                 iwargs.append("key")
                 iwargs.append(self.key)
